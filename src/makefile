--- conflicted
+++ resolved
@@ -17,7 +17,7 @@
 # some flags
 ###########################################################
 CC = nvcc
-CUDA_ARCH=-arch=sm_86
+CUDA_ARCH=-arch=sm_60
 ifdef OS # For Windows with the cl.exe compiler
 CFLAGS = -O3 $(CUDA_ARCH)
 else # For linux
@@ -91,14 +91,14 @@
 	@echo =================================================
 nep: $(OBJ_NEP)
 	$(CC) $(LDFLAGS) $^ -o $@ $(LIBS)
-<<<<<<< HEAD
-gnep: $(OBJ_GNEP)
-	$(CC) $(LDFLAGS) $^ -o $@ $(LIBS)
-=======
 	@echo =================================================
 	@echo The nep executable is successfully compiled!
 	@echo =================================================
->>>>>>> 8336adcf
+gnep: $(OBJ_GNEP)
+	$(CC) $(LDFLAGS) $^ -o $@ $(LIBS)
+	@echo =================================================
+	@echo The gnep executable is successfully compiled!
+	@echo =================================================
 
 
 ###########################################################
